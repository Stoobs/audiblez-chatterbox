#!/usr/bin/env python3
# audiblez - A program to convert e-books into audiobooks using
# Kokoro-82M model for high-quality text-to-speech synthesis.
# by Claudio Santini 2025 - https://claudio.uk

import argparse
import sys
import time
import shutil
import subprocess
import soundfile as sf
import ebooklib
import warnings
import re
from pathlib import Path
from string import Formatter
from bs4 import BeautifulSoup
from kokoro_onnx import config
from kokoro_onnx import Kokoro
from ebooklib import epub
from pydub import AudioSegment
from pick import pick

config.MAX_PHONEME_LENGTH = 128

def main(kokoro, file_path, lang, voice, pick_manually):
    filename = Path(file_path).name
    with warnings.catch_warnings():
        book = epub.read_epub(file_path)
    title = book.get_metadata('DC', 'title')[0][0]
    creator = book.get_metadata('DC', 'creator')[0][0]
    intro = f'{title} by {creator}'
    print(intro)
    print('Found Chapters:', [c.get_name() for c in book.get_items() if c.get_type() == ebooklib.ITEM_DOCUMENT])
    if pick_manually:
        chapters = pick_chapters(book)
    else:
        chapters = find_chapters(book)
    print('Selected chapters:', [c.get_name() for c in chapters])
    texts = extract_texts(chapters)
    has_ffmpeg = shutil.which('ffmpeg') is not None
    if not has_ffmpeg:
        print('\033[91m' + 'ffmpeg not found. Please install ffmpeg to create mp3 and m4b audiobook files.' + '\033[0m')
    total_chars = sum([len(t) for t in texts])
    print('Started at:', time.strftime('%H:%M:%S'))
    print(f'Total characters: {total_chars:,}')
    print('Total words:', len(' '.join(texts).split(' ')))

    i = 1
    chapter_mp3_files = []
    durations = {}
    for text in texts:
        if len(text) == 0:
            continue
        chapter_filename = filename.replace('.epub', f'_chapter_{i}.wav')
        chapter_mp3_files.append(chapter_filename)
        if Path(chapter_filename).exists():
            print(f'File for chapter {i} already exists. Skipping')
            i += 1
            continue
        print(f'Reading chapter {i} ({len(text):,} characters)...')
        if i == 1:
            text = intro + '.\n\n' + text
        start_time = time.time()
        samples, sample_rate = kokoro.create(text, voice=voice, speed=1.0, lang=lang)
        sf.write(f'{chapter_filename}', samples, sample_rate)
        durations[chapter_filename] = len(samples)/sample_rate
        end_time = time.time()
        delta_seconds = end_time - start_time
        chars_per_sec = len(text) / delta_seconds
        remaining_chars = sum([len(t) for t in texts[i - 1:]])
        remaining_time = remaining_chars / chars_per_sec
        print(f'Estimated time remaining: {strfdelta(remaining_time)}')
        print('Chapter written to', chapter_filename)
        print(f'Chapter {i} read in {delta_seconds:.2f} seconds ({chars_per_sec:.0f} characters per second)')
        progress = int((total_chars - remaining_chars) / total_chars * 100)
        print('Progress:', f'{progress}%')
        i += 1
    if has_ffmpeg:
        create_index_file(title, creator, chapter_mp3_files, durations)
        create_m4b(chapter_mp3_files, filename)


def extract_texts(chapters):
    texts = []
    for chapter in chapters:
        xml = chapter.get_body_content()
        soup = BeautifulSoup(xml, features='lxml')
        chapter_text = ''
        html_content_tags = ['title', 'p', 'h1', 'h2', 'h3', 'h4']
        for child in soup.find_all(html_content_tags):
            inner_text = child.text.strip() if child.text else ""
            if inner_text:
                chapter_text += inner_text + '\n'
        texts.append(chapter_text)
    return texts


def is_chapter(c):
    name = c.get_name().lower()
    part = r"part\d{1,3}"
    if re.search(part, name):
        return True
    ch = r"ch\d{1,3}"
    if re.search(ch, name):
        return True
    if 'chapter' in name:
        return True


def find_chapters(book, verbose=False):
    chapters = [c for c in book.get_items() if c.get_type() == ebooklib.ITEM_DOCUMENT and is_chapter(c)]
    if verbose:
        for item in book.get_items():
            if item.get_type() == ebooklib.ITEM_DOCUMENT:
                print(f"'{item.get_name()}'" + ', #' + str(len(item.get_body_content())))
                # print(f'{item.get_name()}'.ljust(60), str(len(item.get_body_content())).ljust(15), 'X' if item in chapters else '-')
    if len(chapters) == 0:
        print('Not easy to find the chapters, defaulting to all available documents.')
        chapters = [c for c in book.get_items() if c.get_type() == ebooklib.ITEM_DOCUMENT]
    return chapters


def pick_chapters(book):
    all_chapters_names = [c.get_name() for c in book.get_items()]
    title = 'Select which chapters to read in the audiobook'
    selected_chapters_names = pick(all_chapters_names, title, multiselect=True, min_selection_count=1)
    selected_chapters_names = [c[0] for c in selected_chapters_names]
    selected_chapters = [c for c in book.get_items() if c.get_name() in selected_chapters_names]
    return selected_chapters


def strfdelta(tdelta, fmt='{D:02}d {H:02}h {M:02}m {S:02}s'):
    remainder = int(tdelta)
    f = Formatter()
    desired_fields = [field_tuple[1] for field_tuple in f.parse(fmt)]
    possible_fields = ('W', 'D', 'H', 'M', 'S')
    constants = {'W': 604800, 'D': 86400, 'H': 3600, 'M': 60, 'S': 1}
    values = {}
    for field in possible_fields:
        if field in desired_fields and field in constants:
            values[field], remainder = divmod(remainder, constants[field])
    return f.format(fmt, **values)


def create_m4b(chapter_files, filename):
    tmp_filename = filename.replace('.epub', '.tmp.m4a')
    if not Path(tmp_filename).exists():
        combined_audio = AudioSegment.empty()
        for wav_file in chapter_files:
            audio = AudioSegment.from_wav(wav_file)
            combined_audio += audio
        print('Converting to Mp4...')
        combined_audio.export(tmp_filename, format="mp4", codec="aac", bitrate="64k")
    final_filename = filename.replace('.epub', '.m4b')
    print('Creating M4B file...')
    proc = subprocess.run(['ffmpeg', '-i', f'{tmp_filename}', '-i', 'chapters.txt', '-map', '0', '-map_metadata', '1', '-c', 'copy', '-f', 'mp4', f'{final_filename}'])
    Path(tmp_filename).unlink()
    if proc.returncode == 0:
        print(f'{final_filename} created. Enjoy your audiobook.')
        print('Feel free to delete the intermediary .wav chapter files, the .m4b is all you need.')

def probe_duration(file_name):
    args = ['ffprobe', '-i', file_name, '-show_entries', 'format=duration', '-v', 'quiet', '-of', 'default=noprint_wrappers=1:nokey=1']
    proc = subprocess.run(args, capture_output=True, text=True, check=True)
    return float(proc.stdout.strip())

def create_index_file(title, creator, chapter_mp3_files, durations):
    with open("chapters.txt", "w") as f:
        f.write(f";FFMETADATA1\ntitle={title}\nartist={creator}\n\n")
        start = 0
        i = 0
        for c in chapter_mp3_files:
            if c not in durations:
                durations[c] = probe_duration(c)
            end = start + (int)(durations[c] * 1000)
            f.write(f"[CHAPTER]\nTIMEBASE=1/1000\nSTART={start}\nEND={end}\ntitle=Chapter {i}\n\n")
            i += 1
            start = end


def cli_main():
    MODEL_NAME = 'kokoro-v0_19.onnx'
    CUDA_PROVIDER = "CUDAExecutionProvider"
    VOICES = 'voices.json'
    if not Path(MODEL_NAME).exists() or not Path(VOICES).exists():
        print('Error: kokoro-v0_19.onnx and voices.json must be in the current directory. Please download them with:')
        print('wget https://github.com/thewh1teagle/kokoro-onnx/releases/download/model-files/kokoro-v0_19.onnx')
        print('wget https://github.com/thewh1teagle/kokoro-onnx/releases/download/model-files/voices.json')
        sys.exit(1)
    kokoro = Kokoro(MODEL_NAME, VOICES)
    voices = list(kokoro.get_voices())
    voices_str = ', '.join(voices)
    epilog = 'example:\n' + \
             '  audiblez book.epub -l en-us -v af_sky'
    default_voice = 'af_sky' if 'af_sky' in voices else voices[0]
    parser = argparse.ArgumentParser(epilog=epilog, formatter_class=argparse.RawDescriptionHelpFormatter)
    parser.add_argument('epub_file_path', help='Path to the epub file')
    parser.add_argument('-l', '--lang', default='en-gb', help='Language code: en-gb, en-us, fr-fr, ja, ko, cmn')
    parser.add_argument('-v', '--voice', default=default_voice, help=f'Choose narrating voice: {voices_str}')
<<<<<<< HEAD
=======
    parser.add_argument('-c', '--cuda', default=False, help='Set to true to use cuda', action='store_true')
>>>>>>> 6075a48f
    parser.add_argument('-p', '--pick', default=False, help='Manually select which chapters to read in the audiobook',
                        action='store_true')
    if len(sys.argv) == 1:
        parser.print_help(sys.stderr)
        sys.exit(1)
    args = parser.parse_args()
    if args.cuda:
        from onnxruntime import InferenceSession
        session = InferenceSession(MODEL_NAME, providers=[CUDA_PROVIDER])
        kokoro = Kokoro.from_session(session, VOICES) 
    main(kokoro, args.epub_file_path, args.lang, args.voice, args.pick)


if __name__ == '__main__':
    cli_main()<|MERGE_RESOLUTION|>--- conflicted
+++ resolved
@@ -198,10 +198,7 @@
     parser.add_argument('epub_file_path', help='Path to the epub file')
     parser.add_argument('-l', '--lang', default='en-gb', help='Language code: en-gb, en-us, fr-fr, ja, ko, cmn')
     parser.add_argument('-v', '--voice', default=default_voice, help=f'Choose narrating voice: {voices_str}')
-<<<<<<< HEAD
-=======
-    parser.add_argument('-c', '--cuda', default=False, help='Set to true to use cuda', action='store_true')
->>>>>>> 6075a48f
+    parser.add_argument('-c', '--cuda', default=False, help='Use cuda acceleration. Requires onnxruntime-gpu nvidia-cudnn-cu12. Set LD_LIBRARY_PATH=$venv/lib/python3.12/site-packages/nvidia/cudnn/lib/', action='store_true')
     parser.add_argument('-p', '--pick', default=False, help='Manually select which chapters to read in the audiobook',
                         action='store_true')
     if len(sys.argv) == 1:
